import threading
import socket
import time
from typing import Dict, Any, Set, List
from ehub_receiver.parser import decode_ehub_packet, EHubUpdateMsg, EHubConfigMsg
from config.config_loader import load_config_tables
from models.decoder import EntityState
from artnet_sender.sender import create_and_send_dmx_packet
from collections import defaultdict
<<<<<<< HEAD
from typing import Dict, Set

def main():
    ## load config 
    universes = load_universe_config("config/config.json")
    sock = socket.socket(socket.AF_INET, socket.SOCK_DGRAM)
    sock.setsockopt(socket.SOL_SOCKET, socket.SO_REUSEADDR, 1)
    sock.bind(("", 5568))
    print("Listening for eHuB messages…")

    # Optional: map entity-ID → universe in O(1) instead of a nested loop
    entity_to_universe: Dict[int, "Universe"] = {}
    for uni in universes.values():
        for eid in uni.entity_ids:
            entity_to_universe[eid] = uni

    # ───────────────────────────────────────────────────────────────────────────
    while True:
        try:
            data, addr = sock.recvfrom(65_535)

            # 1. Parse raw packet → domain object (update or config)
            try:
                msg = decode_ehub_packet(data)
            except ValueError as exc:           # bad header, bad gzip, wrong size, …
                logging.debug("Drop malformed packet from %s: %s", addr, exc)
                continue

            # 2. CONFIG message: update local universe metadata and move on
            # ----------------------------------------------------------------
            if isinstance(msg, EHubConfigMsg):
                uni = universes.get(msg.universe)
                if not uni:
                    logging.warning("CONFIG for unknown universe %d", msg.universe)
                    continue

                uni.apply_config_ranges(msg.ranges)   # write your own helper
                logging.info("Updated config for universe %s (%d ranges)",
                            uni.name, len(msg.ranges))
                continue                               # nothing to transmit

            # 3. UPDATE message: push RGB(W) to the right universes
            # ----------------------------------------------------------------
            dirty: Set["Universe"] = set()

            for ent in msg.entities:
                # Fast O(1) lookup via the pre-built dictionary
                target_universe = entity_to_universe.get(ent.id)
                if not target_universe:
                    logging.debug("Entity %d not mapped to any universe", ent.id)
                    continue

                target_universe.update_entity_state(
                    ent.id,
                    {
                        "r": ent.red,
                        "g": ent.green,
                        "b": ent.blue,
                        "w": getattr(ent, "white", 0),   # ignore if no W channel in use
                    },
                )
                dirty.add(target_universe)

            # 4. Transmit only the universes that actually changed this frame
            # ----------------------------------------------------------------
            for uni in dirty:
                uni.send_message()
                print("Sent frame for universe %s", uni.name)
                logging.debug("Sent frame for universe %s", uni.name)
        except KeyboardInterrupt:
            print("Router stopped by user")
            break
        except Exception as e:
            logging.exception("Error in main loop: %s", e)
            # Continue running despite errors

if __name__ == "__main__":
    # Test code using the sample files
    with open("ehub_sample1.bin", "rb") as f:
        data = f.read()
        try:
            parsed_message = decode_ehub_packet(data)
            print(f"Parsed message: {parsed_message}")
        except ValueError as e:
            print(f"Error parsing eHuB message: {e}")
    
    # Uncomment to run main loop
    # main()
=======

# Shared config tables
entity_table, universe_table, channel_mapping_table = load_config_tables("config/config.json")


def event_listener(entity_table: Dict[int, Dict[str, Any]]):
    sock = socket.socket(socket.AF_INET, socket.SOCK_DGRAM)
    sock.setsockopt(socket.SOL_SOCKET, socket.SO_REUSEADDR, 1)
    sock.bind(("", 5568))
    print("Listening for eHuB messages…")

    while True:
        data, _ = sock.recvfrom(65535)
        try:
            msg = decode_ehub_packet(data)
        except ValueError:
            continue

        if isinstance(msg, EHubUpdateMsg):
            for ent in msg.entities:
                if ent.id not in entity_table:
                    continue

                entity_table[ent.id]["r"] = ent.red
                entity_table[ent.id]["g"] = ent.green
                entity_table[ent.id]["b"] = ent.blue
        elif isinstance(msg, EHubConfigMsg):
            for r in msg.ranges:
                base = (r.red, r.green, r.blue, msg.universe)
                update = {
                    r.start_id + offset: {
                        "r": base[0],
                        "g": base[1],
                        "b": base[2],
                        "universe": base[3]
                    }
                    for offset in range(r.length)
                }
                entity_table.update(update)



def dmx_sender(entity_table: Dict[int, Dict[str, Any]],
               universe_table: Dict[int, str],
               channel_mapping_table: Dict[int, int]):
    while True:
        universe_entities: Dict[int, List[EntityState]] = defaultdict(list)

        # Build groups
        for entity_id, state in entity_table.items():
            universe_entities[state["universe"]].append(
                EntityState(entity_id, state["r"], state["g"], state["b"])
            )

        # Send packets
        for universe_id, entities in universe_entities.items():
            create_and_send_dmx_packet(
                entities,
                universe_table[universe_id],
                universe_id,
                channel_mapping_table
            )

        time.sleep(0.001)
if __name__ == "__main__":
    threading.Thread(
        target=event_listener, args=(entity_table,), daemon=True
    ).start()

    threading.Thread(
        target=dmx_sender,
        args=(entity_table, universe_table, channel_mapping_table),
        daemon=True
    ).start()

    # Keep main alive
    while True:
        time.sleep(1)
>>>>>>> b719c82a
<|MERGE_RESOLUTION|>--- conflicted
+++ resolved
@@ -7,96 +7,6 @@
 from models.decoder import EntityState
 from artnet_sender.sender import create_and_send_dmx_packet
 from collections import defaultdict
-<<<<<<< HEAD
-from typing import Dict, Set
-
-def main():
-    ## load config 
-    universes = load_universe_config("config/config.json")
-    sock = socket.socket(socket.AF_INET, socket.SOCK_DGRAM)
-    sock.setsockopt(socket.SOL_SOCKET, socket.SO_REUSEADDR, 1)
-    sock.bind(("", 5568))
-    print("Listening for eHuB messages…")
-
-    # Optional: map entity-ID → universe in O(1) instead of a nested loop
-    entity_to_universe: Dict[int, "Universe"] = {}
-    for uni in universes.values():
-        for eid in uni.entity_ids:
-            entity_to_universe[eid] = uni
-
-    # ───────────────────────────────────────────────────────────────────────────
-    while True:
-        try:
-            data, addr = sock.recvfrom(65_535)
-
-            # 1. Parse raw packet → domain object (update or config)
-            try:
-                msg = decode_ehub_packet(data)
-            except ValueError as exc:           # bad header, bad gzip, wrong size, …
-                logging.debug("Drop malformed packet from %s: %s", addr, exc)
-                continue
-
-            # 2. CONFIG message: update local universe metadata and move on
-            # ----------------------------------------------------------------
-            if isinstance(msg, EHubConfigMsg):
-                uni = universes.get(msg.universe)
-                if not uni:
-                    logging.warning("CONFIG for unknown universe %d", msg.universe)
-                    continue
-
-                uni.apply_config_ranges(msg.ranges)   # write your own helper
-                logging.info("Updated config for universe %s (%d ranges)",
-                            uni.name, len(msg.ranges))
-                continue                               # nothing to transmit
-
-            # 3. UPDATE message: push RGB(W) to the right universes
-            # ----------------------------------------------------------------
-            dirty: Set["Universe"] = set()
-
-            for ent in msg.entities:
-                # Fast O(1) lookup via the pre-built dictionary
-                target_universe = entity_to_universe.get(ent.id)
-                if not target_universe:
-                    logging.debug("Entity %d not mapped to any universe", ent.id)
-                    continue
-
-                target_universe.update_entity_state(
-                    ent.id,
-                    {
-                        "r": ent.red,
-                        "g": ent.green,
-                        "b": ent.blue,
-                        "w": getattr(ent, "white", 0),   # ignore if no W channel in use
-                    },
-                )
-                dirty.add(target_universe)
-
-            # 4. Transmit only the universes that actually changed this frame
-            # ----------------------------------------------------------------
-            for uni in dirty:
-                uni.send_message()
-                print("Sent frame for universe %s", uni.name)
-                logging.debug("Sent frame for universe %s", uni.name)
-        except KeyboardInterrupt:
-            print("Router stopped by user")
-            break
-        except Exception as e:
-            logging.exception("Error in main loop: %s", e)
-            # Continue running despite errors
-
-if __name__ == "__main__":
-    # Test code using the sample files
-    with open("ehub_sample1.bin", "rb") as f:
-        data = f.read()
-        try:
-            parsed_message = decode_ehub_packet(data)
-            print(f"Parsed message: {parsed_message}")
-        except ValueError as e:
-            print(f"Error parsing eHuB message: {e}")
-    
-    # Uncomment to run main loop
-    # main()
-=======
 
 # Shared config tables
 entity_table, universe_table, channel_mapping_table = load_config_tables("config/config.json")
@@ -174,5 +84,4 @@
 
     # Keep main alive
     while True:
-        time.sleep(1)
->>>>>>> b719c82a
+        time.sleep(1)